--- conflicted
+++ resolved
@@ -1144,13 +1144,8 @@
 
 		row := []string{tk.From_stop.Id, tk.To_stop.Id, posIntToString(transferType), posIntToString(tv.Min_transfer_time)}
 
-<<<<<<< HEAD
-		for _, name := range addFieldsOrder {
+		for _, name := range addFieldsOrder[:] {
 			if vald, ok := feed.TransfersAddFlds[name][tk]; ok {
-=======
-		for _, name := range addFieldsOrder[:] {
-			if vald, ok := feed.TransfersAddFlds[name][t]; ok {
->>>>>>> 7bd29f44
 				row = append(row, vald)
 			} else {
 				row = append(row, "")
